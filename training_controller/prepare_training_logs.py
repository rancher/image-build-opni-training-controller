# Standard Library
import logging
import os
import shutil
import subprocess
import tarfile

# Third Party
import boto3
import pandas as pd
from botocore.client import Config
from elasticsearch import Elasticsearch

logging.basicConfig(level=logging.INFO, format="%(asctime)s - %(name)s - %(message)s")
MINIO_SERVER_URL = os.environ["MINIO_SERVER_URL"]
MINIO_ACCESS_KEY = os.environ["MINIO_ACCESS_KEY"]
MINIO_SECRET_KEY = os.environ["MINIO_SECRET_KEY"]
ES_ENDPOINT = os.environ["ES_ENDPOINT"]
ES_USERNAME = os.environ["ES_USERNAME"]
ES_PASSWORD = os.environ["ES_PASSWORD"]
FORMATTED_ES_ENDPOINT = (
    f"https://{ES_USERNAME}:{ES_PASSWORD}@" + ES_ENDPOINT.split("//")[-1]
)


class PrepareTrainingLogs:
    def __init__(self, working_dir):
        self.WORKING_DIR = working_dir
        self.ES_DUMP_DIR = os.path.join(self.WORKING_DIR, "windows")
        self.ES_DUMP_DIR_ZIPPED = self.ES_DUMP_DIR + ".tar.gz"
        self.ES_DUMP_SAMPLE_LOGS_PATH = os.path.join(
            self.WORKING_DIR, "sample_logs.json"
        )

        self.minio_client = boto3.resource(
            "s3",
            endpoint_url=MINIO_SERVER_URL,
            aws_access_key_id=MINIO_ACCESS_KEY,
            aws_secret_access_key=MINIO_SECRET_KEY,
            config=Config(signature_version="s3v4"),
        )
        self.es_dump_data_path = ""

    def save_window(self, window_start_time_ns, df):
        current_window_json_files = [
            file
            for file in os.listdir(self.ES_DUMP_DIR)
            if str(window_start_time_ns) in file
        ]
        df[
            [
                "time_nanoseconds",
                "window_start_time_ns",
                "masked_log",
                "is_control_plane_log",
            ]
        ].to_json(
            os.path.join(
                self.ES_DUMP_DIR,
                "{}_{}.json.gz".format(
                    window_start_time_ns, len(current_window_json_files)
                ),
            ),
            orient="records",
            lines=True,
            compression="gzip",
        )

    def disk_size(self):
        # Fetch size of disk
        logging.info("Fetching size of the disk")
        total, used, free = shutil.disk_usage("/")
        logging.info("Disk Total: %d GiB" % (total // (2 ** 30)))
        logging.info("Disk Used: %d GiB" % (used // (2 ** 30)))
        logging.info("Disk Free: %d GiB" % (free // (2 ** 30)))
        return free

    def run_esdump(self, query_commands):
        current_processes = set()
        max_processes = 2
        while len(query_commands) > 0:
            finished_processes = set()
            if len(current_processes) < max_processes:
                num_processes_to_run = min(
                    max_processes - len(current_processes), len(query_commands)
                )
                for i in range(num_processes_to_run):
                    current_query = query_commands.pop(0)
                    current_processes.add(
                        subprocess.Popen(
                            current_query, env={"NODE_TLS_REJECT_UNAUTHORIZED": "0"}
                        )
                    )
            for p in current_processes:
                if p.poll() is None:
                    p.wait()
                else:
                    finished_processes.add(p)
            current_processes -= finished_processes

    def retrieve_sample_logs(self):
        # Get the first 10k logs
        logging.info("Retrieve sample logs from ES")
        es_dump_cmd = (
            'elasticdump --searchBody \'{"query": { "match_all": {} }, "_source": ["masked_log", "time_nanoseconds"], "sort": [{"time_nanoseconds": {"order": "desc"}}]}\' --retryAttempts 10 --size=10000 --limit 10000 --input=%s/logs --output=%s --type=data'
            % (FORMATTED_ES_ENDPOINT, self.ES_DUMP_SAMPLE_LOGS_PATH)
        )
        subprocess.run(es_dump_cmd, shell=True)

        if os.path.exists(self.ES_DUMP_SAMPLE_LOGS_PATH):
            logging.info("Sampled downloaded successfully")
        else:
            logging.error("Sample failed to download")

    def calculate_training_logs_size(self, free):
        # Determine average size per log message
        sample_logs_bytes_size = os.path.getsize(self.ES_DUMP_SAMPLE_LOGS_PATH)
        num_lines = sum(1 for line in open(self.ES_DUMP_SAMPLE_LOGS_PATH))
        average_size_per_log_message = sample_logs_bytes_size / num_lines
        logging.info(
            "\naverage size per log message = {} bytes".format(
                average_size_per_log_message
            )
        )
        os.remove(self.ES_DUMP_SAMPLE_LOGS_PATH)
        # Determine maximum number of logs to fetch for training
        num_logs_to_fetch = int((free * 0.8) / average_size_per_log_message)
<<<<<<< HEAD
        logging.info(f"Number of log messages to fetch = {num_logs_to_fetch}")
=======
        logging.info("Maximum number of log messages to fetch = {}".format(num_logs_to_fetch))
>>>>>>> 7ecc1492
        return num_logs_to_fetch

    def get_log_count(self, es_instance, timestamps_list, num_logs_to_fetch):
        timestamps_esdump_num_logs_fetched = dict()
        total_number_of_logs = 0
        for timestamp_idx, timestamp_entry in enumerate(timestamps_list):
            start_ts, end_ts = timestamp_entry["start_ts"], timestamp_entry["end_ts"]
            query_body = {
                "query": {
                    "bool": {
                        "must": {"term": {"is_control_plane_log": "false"}},
                        "filter": [
                            {
                                "range": {
                                    "time_nanoseconds": {"gte": start_ts, "lt": end_ts}
                                }
                            }
                        ],
                    }
                }
            }
            num_entries = es_instance.count(index="logs", body=query_body)["count"]
            timestamps_esdump_num_logs_fetched[timestamp_idx] = num_entries
            total_number_of_logs += num_entries
        total_number_of_logs_to_fetch = min(num_logs_to_fetch, total_number_of_logs)
        if total_number_of_logs > 0:
            for idx_key in timestamps_esdump_num_logs_fetched:
                timestamps_esdump_num_logs_fetched[idx_key] /= total_number_of_logs
                timestamps_esdump_num_logs_fetched[
                    idx_key
                ] *= total_number_of_logs_to_fetch
                timestamps_esdump_num_logs_fetched[idx_key] = int(
                    timestamps_esdump_num_logs_fetched[idx_key]
                )

        return timestamps_esdump_num_logs_fetched

    def fetch_training_logs(self, es_instance, num_logs_to_fetch, timestamps_list):
        timestamps_esdump_num_logs_fetched = self.get_log_count(
            es_instance, timestamps_list, num_logs_to_fetch
        )
        # ESDump logs
        esdump_sample_command = [
            "elasticdump",
            "--searchBody",
            '{{"query": {{"bool": {{"must": [{{"term": {{"is_control_plane_log": false}}}},{{"range": {{"time_nanoseconds": {{"gte": {},"lt": {}}}}}}}]}}}} ,"_source": ["masked_log", "time_nanoseconds", "is_control_plane_log", "window_start_time_ns", "_id"], "sort": [{{"time_nanoseconds": {{"order": "desc"}}}}]}}',
            "--retryAttempts",
            "100",
            "--fileSize=50mb",
            "--size={}",
            "--limit",
            "10000",
            f"--input={FORMATTED_ES_ENDPOINT}/logs",
            "--output={}",
            "--type=data",
        ]
        query_queue = []
        for idx, entry in enumerate(timestamps_list):
            if timestamps_esdump_num_logs_fetched[idx] == 0:
                continue
            current_command = esdump_sample_command[:]
            current_command[2] = current_command[2].format(
                entry["start_ts"], entry["end_ts"]
            )
            current_command[6] = current_command[6].format(
                timestamps_esdump_num_logs_fetched[idx]
            )
            current_command[10] = current_command[10].format(
                os.path.join(self.es_dump_data_path, f"training_logs_{idx}.json")
            )
            query_queue.append(current_command)
        if len(query_queue) > 0:
            self.run_esdump(query_queue)

    def create_windows(self):
        # For every json file, write/append each time window to own file
        for es_split_json_file in os.listdir(self.es_dump_data_path):
            if not ".json" in es_split_json_file:
                continue
            json_file_to_process = os.path.join(
                self.es_dump_data_path, es_split_json_file
            )
            df = pd.read_json(json_file_to_process, lines=True)
            df = pd.json_normalize(df["_source"])
            df.groupby(["window_start_time_ns"]).apply(
                lambda x: self.save_window(x.name, x)
            )
            # delete ESDumped file
            os.remove(json_file_to_process)
        shutil.rmtree(self.es_dump_data_path)

    def tar_windows_folder(self):
        # tar windows folder
        with tarfile.open(self.ES_DUMP_DIR_ZIPPED, "w:gz") as tar:
            tar.add(self.ES_DUMP_DIR, arcname=os.path.basename(self.ES_DUMP_DIR))
        shutil.rmtree(self.ES_DUMP_DIR)

    def upload_windows_tar_to_minio(self):
        # upload to minio
        if not self.minio_client.Bucket("training-logs").creation_date:
            self.minio_client.meta.client.create_bucket(Bucket="training-logs")
        self.minio_client.meta.client.upload_file(
            self.ES_DUMP_DIR_ZIPPED,
            "training-logs",
            os.path.basename(self.ES_DUMP_DIR_ZIPPED),
        )

    def run(self, timestamps_list):
        self.es_dump_data_path = os.path.join(self.WORKING_DIR, "esdump_data/")
        if not os.path.exists(self.es_dump_data_path):
            os.makedirs(self.es_dump_data_path)
        if not os.path.exists(self.ES_DUMP_DIR):
            os.makedirs(self.ES_DUMP_DIR)
        es_instance = Elasticsearch(
            [ES_ENDPOINT],
            port=9200,
            http_auth=(ES_USERNAME, ES_PASSWORD),
            verify_certs=False,
            use_ssl=True,
        )
        free = self.disk_size()
        self.retrieve_sample_logs()
        num_logs_to_fetch = self.calculate_training_logs_size(free)
        self.fetch_training_logs(es_instance, num_logs_to_fetch, timestamps_list)
        self.create_windows()
        self.tar_windows_folder()
        self.upload_windows_tar_to_minio()<|MERGE_RESOLUTION|>--- conflicted
+++ resolved
@@ -125,11 +125,7 @@
         os.remove(self.ES_DUMP_SAMPLE_LOGS_PATH)
         # Determine maximum number of logs to fetch for training
         num_logs_to_fetch = int((free * 0.8) / average_size_per_log_message)
-<<<<<<< HEAD
-        logging.info(f"Number of log messages to fetch = {num_logs_to_fetch}")
-=======
-        logging.info("Maximum number of log messages to fetch = {}".format(num_logs_to_fetch))
->>>>>>> 7ecc1492
+        logging.info(f"Maximum number of log messages to fetch = {num_logs_to_fetch}")
         return num_logs_to_fetch
 
     def get_log_count(self, es_instance, timestamps_list, num_logs_to_fetch):
